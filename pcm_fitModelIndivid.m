function [T,theta_hat,G_pred,INFO]=pcm_fitModelIndivid(Y,M,partitionVec,conditionVec,varargin);
% function [T,theta_hat,G_pred]=pcm_fitModelIndivid(Y,M,partitionVec,conditionVec,varargin);
% Fits pattern component model(s) specified by M to data from a number of
% subjects.
% The model parameters are all individually fit.
%==========================================================================
% INPUT:
%        Y: {#Subjects}.[#Conditions x #Voxels]
%            Observed/estimated beta regressors from each subject.
%            Preferably multivariate noise-normalized beta regressors.
%
%        M: {#Models} Cell array with structure that defines model(s). Each
%        may contain the fields
%              .type:        Type of the model to be fitted
%                             'fixed':     Fixed structure without parameter (except scale for each subject)
%                             'component': G is a sum of linear components
%                             'feature':   G=A*A', with A a linear sum of weighted feature components
%                             'nonlinear': Nonlinear model with own function to return derivatives
%                             'freechol':  Free model in Cholesky form
%              .numGparams:  Scalar that defines the number of parameters
%                             included in model.
%              .theta0:      Vector of starting theta parameters to calculate predicted
%                             model G.
%         for more fields see the manual for model specification.
%
%   partitionVec: {#Subjects} Cell array with partition assignment vector
%                   for each subject. Rows of partitionVec{subj} define
%                   partition assignment of rows of Y{subj}.
%                   Commonly these are the scanning run #s for beta
%                   regressors.
%                   If a single vector is provided, it is assumed to be the
%                   same for all subjects
%
%   conditionVec: {#Subjects} Cell array with condition assignment vector
%                   for each subject. Rows of conditionVec{subj} define
%                   condition assignment of rows of Y{subj}.
%                   If a single vector is provided, it is assumed to me the
%                   same for all subjects.
%                   If the (elements of) conditionVec are matrices, it is
%                   assumed to be the design matrix Z, allowing the
%                   specification individualized models.
%
%--------------------------------------------------------------------------
% OPTION:
%   'runEffect': How to deal with effects that may be specific to different
%                imaging runs:
%                  'random': Models variance of the run effect for each subject
%                            as a seperate random effects parameter.
%                  'fixed': Consider run effect a fixed effect, will be removed
%                            implicitly using ReML.
%
%   'isCheckDeriv: Check the derivative accuracy of theta params. Done using
%                  'checkderiv'. This function compares input to finite
%                  differences approximations. See function documentation.
%
%   'fitAlgorithm': Either 'NR' or 'minimize' - provides over-write for
%                   model specific algorithms
%   'maxIteration': Number of max minimization iterations. Default is 1000.
%
%   'likeThres':    Threshold for minimal change in the log-likelihood to
%                   stop iterations 
%   'verbose':      Optional flag to show display message in the command
%                   line. Default is 1. Setting to 2 gives more detailed
%                   feedback on pcm_NR
%
%   'S':             Optional specific covariance structure of the noise
%
%   'theta0':       Cell array of starting values (same format as theta{m})
%   'fitScale':     Fit a additional scale parameter for each subject?
%                   (0/1). Default is set to 0.
%--------------------------------------------------------------------------
% OUTPUT:
%   T:      Structure with following subfields:
%       SN:                 Subject number
%       likelihood:         log-likelihood
%       scale:              Scale parameter (if fitscale = 1)
%       noise:              Noise parameter
%       run:                Run parameter (if run = 'random')
%       iterations:         Number of interations for model fit
%       time:               Elapsed time in sec
%
%   theta{m}     Cell array of estimated model parameters, each a
%                 #params x #numSubj matrix
%   G_pred{m}     Cell array of estimated G-matrices under the model

runEffect       = 'fixed';
isCheckDeriv    = 0;
<<<<<<< HEAD
MaxIteration    = 1000;
fitScale        = 0; 
Iter            = [];
=======
maxIteration    = [];      % MaxIteration - otherwise algorithm-specific defaults 
likeThres       = [];    % if log-likelihood decreases less that this value, it stops (for pcm_NR)
>>>>>>> 8c11a4c3
verbose         = 1;   % 1: Indicating the subject 2: detailed feedback
S               = [];
fitAlgorithm    = [];
theta0          = [];
fitScale        = 0; 
pcm_vararginoptions(varargin,{'runEffect','isCheckDeriv','maxIteration',...
    'verbose','S','fitAlgorithm','theta0','fitScale','likeThres'});

numSubj     = numel(Y);

% Set options for fitting algorithm 
fitOPT.verbose = verbose; 
if (~isempty(maxIteration))
    fitOPT.maxIteration = maxIteration;
end 
if (~isempty(likeThres))
    fitOPT.likeThres = likeThres; 
end 

% Determine number of models
if (~iscell(M))
    M={M};
end
numModels = numel(M);

% Preallocate output structure
T.SN = [1:numSubj]';

% Determine optimal algorithm for each of the models
if (~isempty(fitAlgorithm))
    for m=1:numModels
        M{m}.fitAlgorithm = fitAlgorithm;
    end
end
M = pcm_optimalAlgorithm(M);

% Set up all parameters for the upcoming fit
[Z,B,X,YY,S,N,P,G_hat,noise0,run0]=...
    pcm_setUpFit(Y,partitionVec,conditionVec,'runEffect',runEffect,'S',S);

% Loop over subject and provide inidivdual fits
for s = 1:numSubj
    
    % Now loop over models
    for m = 1:length(M)
        if (verbose)
            if isfield(M{m},'name');
                fprintf('Fitting Subj: %d model:%s\n',s,M{m}.name);
            else
                fprintf('Fitting Subj: %d model:%d\n',s,m);
            end
        end
        tic;
        
        % If naive noise ceiling model, use G_hat
        if strcmp(M{m}.type,'freedirect')
            M{m}.Gc = pcm_makePD(G_hat(:,:,s));
        end
        
        if (fitScale)
            g_hat         = G_hat(:,:,s);
            g_hat         = g_hat(:);
            scaling       = (g0'*g_hat)/(g0'*g0);
            if ((scaling<10e-5)||~isfinite(scaling)); scaling = 10e-5; end      % Enforce positive scaling
            scale0(s,m)   = log(scaling);
        end
                
        % Get starting guess for theta0 is not provided
        if (numel(theta0)<m || size(theta0{m},2)<s)
            if (isfield(M{m},'theta0'))
                th0m = M{m}.theta0(1:M{m}.numGparams);
            else
                th0m = pcm_getStartingval(M{m},G_hat(:,:,s));
            end
            th0m = [th0m;noise0(s)];
            if(fitScale)
                th0m = [th0m;scale0(:,m)];
            end
            if (strcmp(runEffect,'random'))
                th0m = [th0m;run0(s)];
            end
            theta0{m}(:,s)=th0m;
        end; 
        
        % Set options for likelihood function 
        OPT.fitScale = fitScale;
        OPT.runEffect=B{s};
        if (~isempty(S))
            OPT.S = S(s);
        end;
                
        % Now do the fitting, using the preferred optimization routine
        switch (M{m}.fitAlgorithm)
            case 'minimize'  % Use minimize to find maximum liklhood estimate runEffect',B{s});
                fcn = @(x) pcm_likelihoodIndivid(x,YY{s},M{m},Z{s},X{s},P(s),OPT);
                if (isempty(maxIteration)) 
                    maxIteration=1000;
                end 
                [theta_hat{m}(:,s),fX,T.iterations(s,m)]      =  ...
                    minimize(theta0{m}(:,s), fcn, maxIteration);
                T.likelihood(s,m) =  -fX(end);  %invert the sign
            case 'NR'
                fcn = @(x) pcm_likelihoodIndivid(x,YY{s},M{m},Z{s},X{s},P(s),OPT);
                [theta_hat{m}(:,s),T.likelihood(s,m),T.iterations(s,m),T.reg(s,m),INFO.regH{s,m},INFO.thetaH{s,m}]= ... 
                    pcm_NR(theta0{m}(:,s),fcn,fitOPT); 
        end
        
        G_pred{m}(:,:,s)  =  pcm_calculateG(M{m},theta_hat{m}(1:M{m}.numGparams,s));
        T.noise(s,m)      =  exp(theta_hat{m}(M{m}.numGparams+1,s));
        if (fitScale)
            T.scale(s,m)      = exp(theta_hat{m}(M{m}.numGparams+2,s));
        end
        
        if strcmp(runEffect,'random')
            T.run(s,m)      =  exp(theta_hat{m}(M{m}.numGparams+2+fitScale,s));
        end
        T.time(s,m)       = toc;
        
        % This is an optional check if the dervivate calculation is correct
        if (isCheckDeriv)
            d = pcm_checkderiv(fcn,theta_hat{m}(:,s)-0.001,0.00001);
            fprintf('discrepency :%d\n',d);
            keyboard; 
        end
    end % for each model
end % for each subject
INFO.theta0=theta0;<|MERGE_RESOLUTION|>--- conflicted
+++ resolved
@@ -85,14 +85,8 @@
 
 runEffect       = 'fixed';
 isCheckDeriv    = 0;
-<<<<<<< HEAD
-MaxIteration    = 1000;
-fitScale        = 0; 
-Iter            = [];
-=======
 maxIteration    = [];      % MaxIteration - otherwise algorithm-specific defaults 
 likeThres       = [];    % if log-likelihood decreases less that this value, it stops (for pcm_NR)
->>>>>>> 8c11a4c3
 verbose         = 1;   % 1: Indicating the subject 2: detailed feedback
 S               = [];
 fitAlgorithm    = [];
