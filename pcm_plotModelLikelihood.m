function [T] = pcm_plotModelLikelihood(T,M,varargin)
% function [T] = pcm_plotModelLikelihood(T,M,varargin)
%
% Plots the scaled log likelihood of the pattern component
% model(s) specified in M as a bar or scatterplot. Errorbars reflect 'sem' 
% (standard error of the mean; default) or 'std' (standard deviation).
%
% Two options for the noise ceiling:
% - Plot the entire noise ceiling (upper and lower- assuming the 
%    'upperceil' option is used; see Options) as a gray patch.
% - Plot only the lower noise ceiling as a black line (if no 'upperceil' is
%    supplied).
%
% Likelihoods are scaled such that zero is the likelihood of the null model. 
% If 'normalize' is set to 1, then likelihoods are normalized to set upper 
% ceiling to 1. For normalization, you must supply 'upperceil'; group fit of 
% the noiseceiling model from pcm_fitModelGroup (no crossvalidation).
% 
% The upper noise ceiling is the group fit of the noiseceiling model.
% The lower noise ceiling is the fit of the crossvalidated noiseceiling model.
%
% Two options to plot individual subject fits from pcm_fitModelIndivid:
%   - submitted T structure contains info for only one subject
%   - OR, specify subject of T structure to plot using 'subj' option
%
% Default is to plot group average likelihoods for each model fit.
%
% Returns structure T with likelihood_norm field (the scaled likelihoods).
% NOTE: if T is submitted with a field called likelihood_norm, the
% likelihoods are not scaled and instead the values in the likelihood_norm
% field are plotted.
%
% ----------------------------- Inputs ------------------------------------
%
%   M:  Model structure. Accepts 'Name' field to label bars in plot.
%   T:  Output structure of model fits from pcm_fitModelCrossval
%
% ----------------------------- Options -----------------------------------
%
%   'Nnull':        Null model #. Default is 1. 
<<<<<<< HEAD
%   'Nceil':        Noiseceiling model #. If set to NaN, upper noise ceiling is 
%                    not plotted as a line/patch. If no # is given nor is it
%                    set to NaN, the first model labeled 'noiseceiling' will 
%                    be used for scaling and plotting.
=======
%   'Nceil':        Noiseceiling model #. If set to NaN, no noise ceiling is 
%                    plotted. If no # is given, the first model labeled
%                    'noiseceiling' will be used for scaling.
>>>>>>> 542d12e5
%   'upperceil':    Upper noise ceiling SNx1 vector (usually group fit from noise ceiling model)
%   'normalize':    Normalizes all likelihoods to upper noise ceiling (if given) 
%   'colors':       Cell of RGB cells for bar colors. Defaults included
%   'varfcn':       Error function used for errorbars. 'sem' (default) or 'std'
%   'mindx':        Models to plot as bars. Default is to plot all but those
%                    used for scaling likelihoods.
%   'subj':         Specify single subjcet to plot fit of. NOTE: T will still
%                    be returned with scaled likelihoods for all subjects.
%   'style':        Specificy whether the plot will be 'bar' (default) or 'scatter'. 
%
% ----------------------------- Outputs -----------------------------------
%
%       T: Input structure returned with scaled likelihood fit fields:
%           'likelihood_norm' : Scaled crossvalidated likelihoods 
% 

% - - - - - - -
% Defaults
% - - - - - - -
Nnull     = 1;
Nceil     = [];
varfcn    = 'sem';
mindx     = [];
subj      = [];
upperceil = [];
normalize = 1; 
style     = 'bar';
ceilColor = [0.8 0.8 0.8];
colors    = {[.7 0 0],...      % red
             [0 0 .7],...      % blue
             [.9 .6 0],...     % orange
             [0 0.6 0.6],...   % cyan
             [0.5 0 0.5],...   % purple
             [0.2 0.6 0.2]};   % green
pcm_vararginoptions(varargin,{'Nnull','Nceil','upperceil','colors',...
    'varfcn','mindx','Subj','normalize','style','ceilColor'});
% - - - - - - -
% Check inputs
% - - - - - - -
if ~(isstruct(T))
    error('T is not pcm result structure. Check inputs.')
end
<<<<<<< HEAD

% Determine if plotting single subject or group avg likelihoods.
numSubj = size(T.likelihood,1);
=======
numSubj = size(T.likelihood,1); 
>>>>>>> 542d12e5
if (isempty(subj)) 
    subj = 1:numSubj; 
end; 

<<<<<<< HEAD
% Locate models for likelihood scaling (first check type, then name).
if isnan(Nceil) 
    Nceil     = [];
    normalize = 0;
else
    if isempty(Nceil) % noise ceiling model
        for m=1:length(M)
            if (strcmp(M{m}.type,'noiseceiling'));
                Nceil = m; 
            end
        end
    end
end;
=======
% Locate models for likelihood scaling (first check type, then name)
if isempty(Nceil) % noise ceiling model
    for m=1:length(M)
        if (strcmp(M{m}.type,'noiseceiling'));
            Nceil = m; 
        end; 
    end; 
end;
% if Nceil set to NaN, don't use noiseceiling - - NEEDS editing: currently won't operate with NaN since at this point, Nceil won't be empty/isnan
if isnan(Nceil) 
    Nceil =[]; 
end; % % also, use Nceil as an index in mindx (4 lines below), so.....hmm...
>>>>>>> 542d12e5

% Determine models being plotted.
if isempty(mindx)
    mindx = 1:length(M);
<<<<<<< HEAD
    mindx([Nnull,Nceil]) = [];  % don't plot null and noise ceiling (if appropriate)
end

% Check # of colors.
=======
    mindx([Nnull,Nceil-1]) = [];
end

% Check # of colors
>>>>>>> 542d12e5
if length(mindx) > length(colors)
    error('More models to be plotted than colors available')
end;

<<<<<<< HEAD
% Set the error function.
=======
% Set the error function
>>>>>>> 542d12e5
switch varfcn
    case 'sem'
        vfcn = @(x)nanstd(x)/sqrt(length(x));
    case 'std'
        vfcn = @nanstd;
    otherwise
        error('Unkown variance function for errobars')
end

<<<<<<< HEAD
% Determine plotting and errorbar functions.
=======
% Determine plotting and errorbar functions
>>>>>>> 542d12e5
switch style
    case 'bar'
        plot_fcn = @(x,y)  bar(x,y,'FaceColor',colors{x},...
                                   'EdgeColor',colors{x});
        ebar_fcn = @(x,ub,lb) line([x,x-0.1; x,x+0.1],[ub,ub; (ub+lb)/2,ub],...
                                   'LineWidth',2,...
                                   'Color',[0 0 0]);
    case 'scatter'
        plot_fcn = @(x,y) plot(x,y,'MarkerFaceColor',colors{x},...
                                   'MarkerEdgeColor',[0 0 0],...
                                   'MarkerSize',12,...
                                   'Marker','o');
<<<<<<< HEAD
        ebar_fcn = @(x,ub,lb) line([x,x-0.1,x-0.1; x,x+0.1,x+0.1],[ub,ub,lb; lb,ub,lb],...
=======
       ebar_fcn = @(x,ub,lb) line([x,x-0.1,x-0.1; x,x+0.1,x+0.1],[ub,ub,lb; lb,ub,lb],...
>>>>>>> 542d12e5
                                   'LineWidth',2,...
                                   'Color',[0 0 0]);
end

% - - - - - - -
% Scale Likelihoods
% - - - - - - -
% Scale likelihoods between null and ceiling fits.
if ~isfield(T,'likelihood_norm') % do we need to scale likelihoods?
    % Make all data relative to the the null model.
    T.likelihood_norm = bsxfun(@minus,T.likelihood,T.likelihood(:,Nnull)); % null fit is 0
<<<<<<< HEAD
    % Correct the upper noise ceiling for the new zero point.
=======
    % Correct the upper noise ceiling for the new zero point
>>>>>>> 542d12e5
    if (~isempty(upperceil))
        upperceil = upperceil - T.likelihood(:,Nnull); 
    end; 
    if (normalize) 
        if (isempty(upperceil))
            error('Please provide upper noise ceiling for normalization'); 
        end; 
        T.likelihood_norm = bsxfun(@rdivide,T.likelihood_norm,upperceil);     % ceiling fit is 1
<<<<<<< HEAD
        upperceil         = 1; % Set the upper noise ceiling to 1. 
=======
        upperceil         = 1; % Set the upper noise ceiling to 1 
>>>>>>> 542d12e5
    end; 
end;

% - - - - - - -
% Plot noise ceilings
% - - - - - - -
<<<<<<< HEAD
figure('Color',[1 1 1]);
i = length(mindx)+1;
% Find lower noise ceiling.
lowerceil = T.likelihood_norm(:,Nceil); 
if (~isempty(lowerceil) && ~isempty(upperceil)) 
=======
i = length(mindx)+1;
% Find lower noise ceiling
lowerceil = T.likelihood_norm(:,Nceil); 
if (~isempty(lowerceil) && isempty(upperceil)) 
    % Only draw the lower noise ceiling (upper not given when fcn called)
    line([0;i],[mean(lowerceil);mean(lowerceil)],'LineWidth',1.5); 
elseif (~isempty(lowerceil) && ~isempty(upperceil)) 
>>>>>>> 542d12e5
    % Draw a patch encompassing area between upper and lower noise ceilings
    v = [0,mean(lowerceil); 0,mean(upperceil); i,mean(upperceil); i,mean(lowerceil)];
    f = [1:4];
    patch('Vertices',v,'Faces',f,'EdgeColor',ceilColor,...
        'FaceColor',ceilColor,'FaceAlpha',.75);
<<<<<<< HEAD
    line([0;i],[mean(lowerceil);mean(lowerceil)],'LineWidth',1.5,'Color','k','LineStyle','-.'); 
elseif (~isempty(lowerceil) && isempty(upperceil)) 
    % Only draw the lower noise ceiling (upper not given when fcn called).
    line([0;i],[mean(lowerceil);mean(lowerceil)],'LineWidth',1.5,'Color','k','LineStyle','-.'); 
=======
else
    % Something went wrong
    error('Could not find lower noise ceiling. Check model types or specify Nceil #');
>>>>>>> 542d12e5
end; 
hold on;

% - - - - - - -
% Plot scaled fits
% - - - - - - -
i = 1;
for m = mindx
    % Model fit across subjs (if appropriate)
    Y = mean(T.likelihood_norm(subj,m));
    % Error of fits
    U = vfcn(T.likelihood_norm(subj,m));
    % Set xtick label
    if isfield(M{m},'name') && (~isempty(M{m}.name))
        labels{i} = M{m}.name;
    else
        labels{i} = sprintf('Model %d',m);
    end
    % Plot errorbars (if group fits)
    if length(subj)>1; ebar_fcn(i,Y+U,Y-U); end
    % Plot this model's fit
    plot_fcn(i,Y);
    % update ticker
    i = i + 1;
end;

% Adjust figure settings
set(gca,'XTick',[1:i-1]);
set(gca,'XTickLabel',labels);
set(gca,'XLim',[0.5 i-0.5]);
ylabel('Relative Likelihood');
<<<<<<< HEAD


=======
pos = get(gcf,'Position');
set(gcf,'Position',[pos(1) pos(2) 90*(i-1) pos(4)]);
>>>>>>> 542d12e5
<|MERGE_RESOLUTION|>--- conflicted
+++ resolved
@@ -38,16 +38,10 @@
 % ----------------------------- Options -----------------------------------
 %
 %   'Nnull':        Null model #. Default is 1. 
-<<<<<<< HEAD
 %   'Nceil':        Noiseceiling model #. If set to NaN, upper noise ceiling is 
 %                    not plotted as a line/patch. If no # is given nor is it
 %                    set to NaN, the first model labeled 'noiseceiling' will 
 %                    be used for scaling and plotting.
-=======
-%   'Nceil':        Noiseceiling model #. If set to NaN, no noise ceiling is 
-%                    plotted. If no # is given, the first model labeled
-%                    'noiseceiling' will be used for scaling.
->>>>>>> 542d12e5
 %   'upperceil':    Upper noise ceiling SNx1 vector (usually group fit from noise ceiling model)
 %   'normalize':    Normalizes all likelihoods to upper noise ceiling (if given) 
 %   'colors':       Cell of RGB cells for bar colors. Defaults included
@@ -90,18 +84,13 @@
 if ~(isstruct(T))
     error('T is not pcm result structure. Check inputs.')
 end
-<<<<<<< HEAD
 
 % Determine if plotting single subject or group avg likelihoods.
 numSubj = size(T.likelihood,1);
-=======
-numSubj = size(T.likelihood,1); 
->>>>>>> 542d12e5
 if (isempty(subj)) 
     subj = 1:numSubj; 
 end; 
 
-<<<<<<< HEAD
 % Locate models for likelihood scaling (first check type, then name).
 if isnan(Nceil) 
     Nceil     = [];
@@ -115,44 +104,19 @@
         end
     end
 end;
-=======
-% Locate models for likelihood scaling (first check type, then name)
-if isempty(Nceil) % noise ceiling model
-    for m=1:length(M)
-        if (strcmp(M{m}.type,'noiseceiling'));
-            Nceil = m; 
-        end; 
-    end; 
-end;
-% if Nceil set to NaN, don't use noiseceiling - - NEEDS editing: currently won't operate with NaN since at this point, Nceil won't be empty/isnan
-if isnan(Nceil) 
-    Nceil =[]; 
-end; % % also, use Nceil as an index in mindx (4 lines below), so.....hmm...
->>>>>>> 542d12e5
 
 % Determine models being plotted.
 if isempty(mindx)
     mindx = 1:length(M);
-<<<<<<< HEAD
     mindx([Nnull,Nceil]) = [];  % don't plot null and noise ceiling (if appropriate)
 end
 
 % Check # of colors.
-=======
-    mindx([Nnull,Nceil-1]) = [];
-end
-
-% Check # of colors
->>>>>>> 542d12e5
 if length(mindx) > length(colors)
     error('More models to be plotted than colors available')
 end;
 
-<<<<<<< HEAD
 % Set the error function.
-=======
-% Set the error function
->>>>>>> 542d12e5
 switch varfcn
     case 'sem'
         vfcn = @(x)nanstd(x)/sqrt(length(x));
@@ -162,11 +126,7 @@
         error('Unkown variance function for errobars')
 end
 
-<<<<<<< HEAD
 % Determine plotting and errorbar functions.
-=======
-% Determine plotting and errorbar functions
->>>>>>> 542d12e5
 switch style
     case 'bar'
         plot_fcn = @(x,y)  bar(x,y,'FaceColor',colors{x},...
@@ -179,11 +139,7 @@
                                    'MarkerEdgeColor',[0 0 0],...
                                    'MarkerSize',12,...
                                    'Marker','o');
-<<<<<<< HEAD
         ebar_fcn = @(x,ub,lb) line([x,x-0.1,x-0.1; x,x+0.1,x+0.1],[ub,ub,lb; lb,ub,lb],...
-=======
-       ebar_fcn = @(x,ub,lb) line([x,x-0.1,x-0.1; x,x+0.1,x+0.1],[ub,ub,lb; lb,ub,lb],...
->>>>>>> 542d12e5
                                    'LineWidth',2,...
                                    'Color',[0 0 0]);
 end
@@ -195,11 +151,7 @@
 if ~isfield(T,'likelihood_norm') % do we need to scale likelihoods?
     % Make all data relative to the the null model.
     T.likelihood_norm = bsxfun(@minus,T.likelihood,T.likelihood(:,Nnull)); % null fit is 0
-<<<<<<< HEAD
     % Correct the upper noise ceiling for the new zero point.
-=======
-    % Correct the upper noise ceiling for the new zero point
->>>>>>> 542d12e5
     if (~isempty(upperceil))
         upperceil = upperceil - T.likelihood(:,Nnull); 
     end; 
@@ -208,47 +160,27 @@
             error('Please provide upper noise ceiling for normalization'); 
         end; 
         T.likelihood_norm = bsxfun(@rdivide,T.likelihood_norm,upperceil);     % ceiling fit is 1
-<<<<<<< HEAD
         upperceil         = 1; % Set the upper noise ceiling to 1. 
-=======
-        upperceil         = 1; % Set the upper noise ceiling to 1 
->>>>>>> 542d12e5
     end; 
 end;
 
 % - - - - - - -
 % Plot noise ceilings
 % - - - - - - -
-<<<<<<< HEAD
 figure('Color',[1 1 1]);
 i = length(mindx)+1;
 % Find lower noise ceiling.
 lowerceil = T.likelihood_norm(:,Nceil); 
 if (~isempty(lowerceil) && ~isempty(upperceil)) 
-=======
-i = length(mindx)+1;
-% Find lower noise ceiling
-lowerceil = T.likelihood_norm(:,Nceil); 
-if (~isempty(lowerceil) && isempty(upperceil)) 
-    % Only draw the lower noise ceiling (upper not given when fcn called)
-    line([0;i],[mean(lowerceil);mean(lowerceil)],'LineWidth',1.5); 
-elseif (~isempty(lowerceil) && ~isempty(upperceil)) 
->>>>>>> 542d12e5
     % Draw a patch encompassing area between upper and lower noise ceilings
     v = [0,mean(lowerceil); 0,mean(upperceil); i,mean(upperceil); i,mean(lowerceil)];
     f = [1:4];
     patch('Vertices',v,'Faces',f,'EdgeColor',ceilColor,...
         'FaceColor',ceilColor,'FaceAlpha',.75);
-<<<<<<< HEAD
     line([0;i],[mean(lowerceil);mean(lowerceil)],'LineWidth',1.5,'Color','k','LineStyle','-.'); 
 elseif (~isempty(lowerceil) && isempty(upperceil)) 
     % Only draw the lower noise ceiling (upper not given when fcn called).
     line([0;i],[mean(lowerceil);mean(lowerceil)],'LineWidth',1.5,'Color','k','LineStyle','-.'); 
-=======
-else
-    % Something went wrong
-    error('Could not find lower noise ceiling. Check model types or specify Nceil #');
->>>>>>> 542d12e5
 end; 
 hold on;
 
@@ -279,11 +211,4 @@
 set(gca,'XTick',[1:i-1]);
 set(gca,'XTickLabel',labels);
 set(gca,'XLim',[0.5 i-0.5]);
-ylabel('Relative Likelihood');
-<<<<<<< HEAD
-
-
-=======
-pos = get(gcf,'Position');
-set(gcf,'Position',[pos(1) pos(2) 90*(i-1) pos(4)]);
->>>>>>> 542d12e5
+ylabel('Relative Likelihood');